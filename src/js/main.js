/**
 * 末日房東模擬器 v2.0 - 主程式進入點（ResourceSystem + TenantSystem 整合版）
 * 職責：應用程式初始化、模組載入協調、全域狀態管理
 * 更新：完全整合 ResourceSystem，實作搜刮系統，移除後備邏輯
 */

// 核心系統模組
import { DataManager } from "./core/DataManager.js";
import { RuleEngine } from "./core/RuleEngine.js";
import { GameBridge } from "./core/GameBridge.js";

// 業務系統模組
import { TenantSystem } from "./systems/TenantSystem.js";
<<<<<<< HEAD
import { SkillSystem } from "./systems/SkillSystem.js";
=======
import { ResourceSystem } from "./systems/ResourceSystem.js";
>>>>>>> a4ee09b4

// 工具函數模組
import { GameHelpers } from "./utils/helpers.js";

// 系統級常數
import {
  SYSTEM_LIMITS,
  UI_CONSTANTS,
  DATA_TYPES,
  ERROR_CODES,
  MESSAGE_TEMPLATES,
} from "./utils/constants.js";

/**
 * 應用程式主類（ResourceSystem + TenantSystem 整合版）
 */
class Game {
  constructor() {
    // 遊戲狀態 - 初期使用最小預設值
    this.gameState = this.getMinimalInitialState();

    // 核心系統模組實例
    this.dataManager = null;
    this.ruleEngine = null;
    this.gameBridge = null;
    this.gameHelpers = null;

    // 業務系統模組實例
    this.tenantSystem = null;
    this.resourceSystem = null;

    // 配置狀態
    this.configLoaded = false;
    this.rulesConfig = null;

    // 初始化狀態追蹤
    this.initializationStatus = {
      dataManager: false,
      ruleEngine: false,
      gameBridge: false,
      gameHelpers: false,
      tenantSystem: false,
      resourceSystem: false,
      configApplied: false,
      complete: false,
    };

    // 錯誤處理機制
    this.errorHandler = this.createErrorHandler();
  }

  /**
   * 取得最小初始狀態（配置載入前的安全預設值）
   */
  getMinimalInitialState() {
    return {
      day: 1,
      time: "day",
      resources: { food: 20, materials: 15, medical: 10, fuel: 8, cash: 50 },
      rooms: [
        { id: 1, tenant: null, needsRepair: false, reinforced: false },
        { id: 2, tenant: null, needsRepair: false, reinforced: false },
      ],
      applicants: [],
      visitors: [],
      landlordHunger: 0,
      harvestUsed: false,
      harvestCooldown: 0,
      scavengeUsed: 0,
      maxScavengePerDay: 2,
      rentCollected: false,
      buildingDefense: 0,
      tenantSatisfaction: {},
      harmoniumBonus: 0,

      // 全域效果
      emergencyTraining: false,
      foodPreservation: false,
      patrolSystem: false,
      socialNetwork: false,
      nightWatchActive: false,
    };
  }

  /**
   * 應用程式初始化主流程（ResourceSystem 整合版）
   */
  async initialize() {
    console.log("🎮 末日房東模擬器 v2.0 啟動中...");

    try {
      // 階段 1：初始化核心系統
      await this.initializeCoreModules();

      // 階段 2：載入遊戲配置
      await this.loadGameConfiguration();

      // 階段 3：應用配置到遊戲狀態
      await this.applyConfigurationToGameState();

      // 階段 4：初始化業務系統
      await this.initializeBusinessModules();

      // 階段 5：建立系統整合
      await this.establishSystemIntegration();

      // 階段 6：啟動遊戲介面
      await this.initializeGameInterface();

      // 階段 7：完成啟動
      this.completeInitialization();
    } catch (error) {
      this.errorHandler.handleInitializationError(error);
    }
  }

  /**
   * 初始化核心模組
   */
  async initializeCoreModules() {
    console.log("📦 正在初始化核心系統模組...");

    // 初始化資料管理器
    this.dataManager = new DataManager();
    this.initializationStatus.dataManager = true;
    this.updateSystemStatus("dataSystem", "✅ 已載入");

    // 初始化規則引擎
    this.ruleEngine = new RuleEngine(this.gameState);
    this.initializationStatus.ruleEngine = true;
    this.updateSystemStatus("ruleEngine", "✅ 就緒");

    // 初始化遊戲橋接器
    this.gameBridge = new GameBridge(
      this.gameState,
      this.dataManager,
      this.ruleEngine
    );
    this.initializationStatus.gameBridge = true;
    this.updateSystemStatus("gameBridge", "✅ 連接");

    // 初始化遊戲輔助工具
    this.gameHelpers = new GameHelpers();
    this.initializationStatus.gameHelpers = true;

    console.log("✅ 核心系統模組初始化完成");
  }

  /**
   * 載入遊戲配置
   */
  async loadGameConfiguration() {
    console.log("📊 正在載入遊戲配置資料...");

    try {
      // 優先載入 rules 配置
      this.rulesConfig = await this.dataManager
        .loadData("rules")
        .catch((error) => {
          console.warn("⚠️ rules.json 載入失敗，使用預設配置:", error.message);
          return this.dataManager.getDefaultData("rules");
        });

      // 載入其他配置檔案
      const otherConfigTypes = ["tenants", "skills", "events"];
      const loadPromises = otherConfigTypes.map((type) =>
        this.dataManager.loadData(type).catch((error) => {
          console.warn(`⚠️ 載入 ${type} 配置失敗，使用預設值:`, error.message);
          return this.dataManager.getDefaultData(type);
        })
      );

      await Promise.all(loadPromises);
      this.configLoaded = true;

      console.log("✅ 遊戲配置載入完成");
    } catch (error) {
      console.warn("⚠️ 配置載入過程發生錯誤，使用最小配置:", error.message);
      this.rulesConfig = this.dataManager.getDefaultData("rules");
      this.configLoaded = false;
    }
  }

  /**
   * 應用配置到遊戲狀態
   */
  async applyConfigurationToGameState() {
    console.log("🔧 正在應用配置到遊戲狀態...");

    try {
      // 注入配置到 GameHelpers
      if (this.rulesConfig && this.gameHelpers) {
        const injectionSuccess = this.gameHelpers.injectConfig(
          this.rulesConfig
        );

        if (injectionSuccess) {
          // 使用配置驅動的初始狀態
          this.gameState = {
            ...this.gameHelpers.getInitialGameState(),
            // 保留當前運行時狀態
            applicants: this.gameState.applicants,
            visitors: this.gameState.visitors,
          };

          // 更新房間配置
          this.gameState.rooms = this.gameHelpers.getInitialRooms();

          this.initializationStatus.configApplied = true;
          console.log("✅ 配置驅動的遊戲狀態已應用");
        } else {
          console.warn("⚠️ 配置注入失敗，保持最小狀態");
        }
      }
    } catch (error) {
      console.warn("⚠️ 配置應用失敗，使用預設狀態:", error.message);
    }
  }

  /**
   * 初始化業務系統模組（ResourceSystem 整合版）
   */
  async initializeBusinessModules() {
    console.log("🏢 正在初始化業務系統模組...");

    try {
      // 初始化資源系統
      console.log("💰 初始化 ResourceSystem...");
      this.resourceSystem = new ResourceSystem(
        this.gameState,
        this.dataManager,
        this.gameHelpers
      );

      const resourceInitSuccess = await this.resourceSystem.initialize();
      this.initializationStatus.resourceSystem = resourceInitSuccess;

      if (resourceInitSuccess) {
        console.log("✅ ResourceSystem 初始化成功");
      } else {
        console.warn("⚠️ ResourceSystem 初始化失敗");
        this.initializationStatus.resourceSystem = false;
      }

      // 初始化租客系統
      console.log("👥 初始化 TenantSystem...");
      this.tenantSystem = new TenantSystem(
        this.gameState,
        this.dataManager,
        this.gameHelpers
      );
      const tenantInitSuccess = await this.tenantSystem.initialize();
      this.initializationStatus.tenantSystem = tenantInitSuccess;

<<<<<<< HEAD
      // 初始化技能系統
      this.skillSystem = new SkillSystem(
        this.gameState,
        this.dataManager,
        this.gameHelpers
      );
      const skillInitSuccess = await this.skillSystem.initialize();
      this.initializationStatus.skillSystem = skillInitSuccess;

      console.log(
        tenantInitSuccess
          ? "✅ TenantSystem 初始化成功"
          : "⚠️ TenantSystem 初始化失敗"
      );
      console.log(
        skillInitSuccess
          ? "✅ SkillSystem 初始化成功"
          : "⚠️ SkillSystem 初始化失敗"
      );
    } catch (error) {
      console.error("❌ 業務系統初始化失敗:", error);
      this.initializationStatus.tenantSystem = false;
      this.initializationStatus.skillSystem = false;
=======
      if (tenantInitSuccess) {
        console.log("✅ TenantSystem 初始化成功");
      } else {
        console.warn("⚠️ TenantSystem 初始化失敗，將使用後備模式");
      }

      console.log("✅ 業務系統模組初始化完成");
    } catch (error) {
      console.error("❌ 業務系統初始化失敗:", error);
      this.initializationStatus.tenantSystem = false;
      this.initializationStatus.resourceSystem = false;
>>>>>>> a4ee09b4
    }
  }

  /**
   * 建立系統整合
   */
  async establishSystemIntegration() {
    console.log("🔗 正在建立系統整合...");

    // 設定事件監聽
    this.setupEventListeners();

    // 設定全域函數代理
    this.setupGlobalFunctionProxies();

    // 建立租客系統事件監聽
    this.setupTenantSystemEvents();

<<<<<<< HEAD
    // 建立技能系統事件監聽
    this.setupSkillSystemEvents();

    // 建立模組間通信機制
    this.setupInterModuleCommunication();
=======
    // 建立資源系統事件監聽
    this.setupResourceSystemEvents();

    // 建立系統間協作機制
    this.setupSystemCollaboration();
>>>>>>> a4ee09b4

    console.log("✅ 系統整合建立完成");
  }

  /**
   * 設定租客系統事件監聽
   */
  setupTenantSystemEvents() {
    if (!this.tenantSystem) return;

    // 監聽租客雇用事件
    this.tenantSystem.on("tenantHired", (data) => {
      console.log(`🎉 租客雇用成功: ${data.tenant.name}`);
      this.updateDisplay();
    });

    // 監聽租客離開事件
    this.tenantSystem.on("tenantEvicted", (data) => {
      console.log(`👋 租客離開: ${data.tenant.name} (${data.reason})`);
      this.updateDisplay();
    });

    // 監聽雇用失敗事件
    this.tenantSystem.on("tenantHireFailed", (data) => {
      console.log(`❌ 租客雇用失敗: ${data.reason}`);
      const reasonMessages = {
        applicant_not_found: "找不到指定申請者",
        no_available_room: "沒有可用房間",
      };
      const message = reasonMessages[data.reason] || data.reason;
      alert(message);
    });
  }

  /**
<<<<<<< HEAD
   * 設定 SkillSystem 事件監聽
   */
  setupSkillSystemEvents() {
    if (!this.skillSystem) return;

    // 監聽技能執行事件
    this.skillSystem.addEventListener("skillExecuted", (event) => {
      const { tenantName, skillName, result } = event.detail;
      this.addLog(`${tenantName} 使用了技能：${skillName}`, "skill");
      this.updateDisplay();
    });

    // 監聽被動技能觸發
    this.skillSystem.addEventListener("passiveSkillTriggered", (event) => {
      const { tenant, skill } = event.detail;
      this.addLog(`${tenant.name} 的被動技能 ${skill.name} 被觸發`, "skill");
    });

    // 監聽租客移除請求
    this.skillSystem.addEventListener("requestTenantRemoval", (event) => {
      const { target, reason } = event.detail;
      if (this.tenantSystem) {
        this.tenantSystem.evictTenant(target, reason);
      }
    });

    // 監聽滿意度改善請求
    this.skillSystem.addEventListener("improveTenantSatisfaction", (event) => {
      const { target, amount } = event.detail;
      if (target === "all") {
        Object.keys(this.gameState.tenantSatisfaction).forEach((name) => {
          this.gameState.tenantSatisfaction[name] = Math.min(
            100,
            (this.gameState.tenantSatisfaction[name] || 50) + amount
          );
        });
      }
    });
=======
   * 設定資源系統事件監聽
   */
  setupResourceSystemEvents() {
    if (!this.resourceSystem) return;

    // 監聽資源更新事件
    this.resourceSystem.on("resourceUpdated", (data) => {
      console.log(
        `💰 資源更新: ${data.type} ${data.amount > 0 ? "+" : ""}${data.amount}`
      );
      this.updateDisplay();
    });

    // 監聽資源警告事件
    this.resourceSystem.on("resourceWarning", (data) => {
      console.warn(`⚠️ 資源警告: ${data.message}`);
      this.addLog(data.message, "danger");
    });

    // 監聽交易事件
    this.resourceSystem.on("tradeCompleted", (data) => {
      console.log(`💱 交易完成: ${data.description}`);
      this.updateDisplay();
    });
  }

  /**
   * 建立系統間協作機制
   */
  setupSystemCollaboration() {
    // ResourceSystem 與 TenantSystem 協作
    if (this.resourceSystem && this.tenantSystem) {
      console.log("🤝 建立 ResourceSystem ↔ TenantSystem 協作機制");

      // 設定資源系統對租客系統的引用（簡化版）
      this.resourceSystem.tenantSystemRef = this.tenantSystem;
      this.tenantSystem.resourceSystemRef = this.resourceSystem;
    }
>>>>>>> a4ee09b4
  }

  /**
   * 初始化遊戲介面
   */
  async initializeGameInterface() {
    console.log("🖥️ 正在初始化遊戲介面...");

    // 建立基礎介面事件監聽
    this.setupUIEventListeners();

    // 初始化遊戲記錄
    this.addLog(MESSAGE_TEMPLATES.SYSTEM.READY, "event");
    this.addLog("ResourceSystem + TenantSystem 整合版已啟用", "event");

    if (this.gameHelpers && this.gameHelpers.getStatus().configLoaded) {
      this.addLog("✅ 遊戲配置載入成功", "event");
    } else {
      this.addLog("⚠️ 使用後備配置模式", "danger");
    }

    // 系統狀態報告
    if (this.resourceSystem && this.resourceSystem.getStatus().initialized) {
      this.addLog("✅ 資源管理系統已啟用", "event");
    } else {
      this.addLog("⚠️ 資源系統初始化失敗", "danger");
    }

    if (this.tenantSystem && this.tenantSystem.getStatus().initialized) {
      this.addLog("✅ 租客管理系統已啟用", "event");
    } else {
      this.addLog("⚠️ 租客系統初始化失敗", "danger");
    }

    // 更新顯示
    this.updateDisplay();

    console.log("✅ 遊戲介面初始化完成");
  }

  /**
   * 完成初始化流程
   */
  completeInitialization() {
    this.initializationStatus.complete = true;

    // 更新系統狀態顯示
    const statusEl = document.getElementById("systemStatus");
    if (statusEl) {
      const resourceOK = this.initializationStatus.resourceSystem;
      const tenantOK = this.initializationStatus.tenantSystem;
      const configOK = this.configLoaded;

      if (configOK && resourceOK && tenantOK) {
        statusEl.textContent = "🟢 完整模組化系統 v2.0 - 運行中";
      } else if (configOK && (resourceOK || tenantOK)) {
        statusEl.textContent = "🟡 部分模組化系統 v2.0 - 降級模式";
      } else {
        statusEl.textContent = "🟡 基礎系統 v2.0 - 後備模式";
      }
      statusEl.className = "system-status modular";
    }

    console.log("🎯 末日房東模擬器 v2.0 啟動完成！");
    console.log("📊 系統狀態:", this.getSystemStatus());
  }

  /**
   * 設定事件監聽器
   */
  setupEventListeners() {
    // 使用事件委派處理所有按鈕點擊
    document.addEventListener("click", (event) => {
      const target = event.target;

      // 房間點擊事件
      if (target.classList.contains("room")) {
        const roomId = parseInt(target.id.replace("room", ""));
        this.handleRoomClick(roomId);
        return;
      }

      // 按鈕點擊事件
      switch (target.id) {
        case "collectRentBtn":
          this.handleCollectRent();
          break;
        case "showVisitorsBtn":
          this.handleShowVisitors();
          break;
        case "showScavengeBtn":
          this.handleShowScavenge();
          break;
        case "harvestYardBtn":
          this.handleHarvestYard();
          break;
        case "showSkillBtn":
          this.handleShowSkills();
          break;
        case "nextDayBtn":
          this.handleNextDay();
          break;
        case "closeVisitorModal":
        case "closeSkillModal":
          this.closeModal();
          break;
      }
    });
  }

  /**
   * 設定全域函數代理
   */
  setupGlobalFunctionProxies() {
    // 設定全域遊戲功能函數
    window.gameApp = this;

    // 向後相容性函數
    window.addLog = (message, type) => this.addLog(message, type);
    window.updateDisplay = () => this.updateDisplay();
    window.closeModal = () => this.closeModal();

    // 租客相關函數
    window.hireTenant = (applicantId) => this.hireTenant(applicantId);
    window.generateApplicants = () => this.generateApplicants();

    // 搜刮相關函數
    window.sendTenantOnScavenge = (tenantName) =>
      this.sendTenantOnScavenge(tenantName);
  }

  /**
   * 設定UI事件監聽器
   */
  setupUIEventListeners() {
    // 鍵盤快捷鍵
    document.addEventListener("keydown", (event) => {
      switch (event.key) {
        case "r":
        case "R":
          if (!event.ctrlKey && !event.altKey) {
            this.handleCollectRent();
          }
          break;
        case "v":
        case "V":
          if (!event.ctrlKey && !event.altKey) {
            this.handleShowVisitors();
          }
          break;
        case "Escape":
          this.closeModal();
          break;
      }
    });
  }

  /**
   * 遊戲核心功能實作（ResourceSystem 整合版）
   */

  // 收租功能（使用 ResourceSystem）
  handleCollectRent() {
    if (this.gameState.rentCollected) {
      alert("今天已經收過房租了！");
      return;
    }

    let totalRent = 0;
    this.gameState.rooms.forEach((room) => {
      if (room.tenant && !room.tenant.infected) {
        let rent = room.tenant.rent;

        // 使用配置驅動的加成計算
        if (room.reinforced && this.gameHelpers) {
          const economicParams = this.gameHelpers.getEconomicParameters();
          rent = Math.floor(rent * (1 + economicParams.reinforcementRentBonus));
        }

        totalRent += rent;
      }
    });

    // 使用 ResourceSystem 更新現金
    if (this.resourceSystem && this.resourceSystem.getStatus().initialized) {
      this.resourceSystem.updateResource(
        DATA_TYPES.RESOURCE_TYPES.CASH,
        totalRent,
        "rent_collection"
      );
    } else {
      this.gameState.resources.cash += totalRent;
    }

    this.gameState.rentCollected = true;

    if (totalRent > 0) {
      this.addLog(`收取房租 $${totalRent}`, "rent");
    } else {
      this.addLog("今日沒有房租收入", "event");
    }

    this.updateDisplay();
  }

  // 顯示訪客（使用 TenantSystem）
  handleShowVisitors() {
    console.log("🚪 顯示訪客列表...");

    // 使用 TenantSystem 生成申請者
    const applicants = this.generateApplicants();

    const modal = document.getElementById("visitorModal");
    const list = document.getElementById("visitorList");

    if (applicants.length === 0) {
      list.innerHTML = '<div class="applicant">今日沒有訪客前來應徵</div>';
    } else {
      list.innerHTML = applicants
        .map(
          (applicant) => `
        <div class="applicant ${applicant.infected ? "infected" : ""}">
          <strong>${applicant.name}</strong> - ${
            applicant.typeName || applicant.type
          }<br>
          <small>${applicant.description || "尋找住所的倖存者"}</small><br>
          <small style="color: #aaa;">外觀: ${applicant.appearance}</small><br>
          房租: ${applicant.rent}/天<br>
          ${
            applicant.personalResources
              ? `<small>個人資源: 食物${applicant.personalResources.food} 現金$${applicant.personalResources.cash}</small><br>`
              : ""
          }
          <button class="btn ${applicant.infected ? "danger" : ""}" 
                  onclick="window.gameApp.hireTenant('${applicant.id}')">
            雇用${applicant.infected ? " (危險)" : ""}
          </button>
        </div>
      `
        )
        .join("");
    }

    modal.style.display = "block";
  }

  // 生成申請者（使用 TenantSystem）
  generateApplicants() {
    if (this.tenantSystem && this.tenantSystem.getStatus().initialized) {
      return this.tenantSystem.generateApplicants();
    } else {
      console.warn("⚠️ TenantSystem 不可用");
      return [];
    }
  }

  // 雇用租客（使用 TenantSystem）
  hireTenant(applicantId) {
    console.log(`🤝 嘗試雇用申請者: ${applicantId}`);

    if (this.tenantSystem && this.tenantSystem.getStatus().initialized) {
      const success = this.tenantSystem.hireTenant(applicantId);
      if (success) {
        this.closeModal();
        this.updateDisplay();
      }
      return success;
    } else {
      console.warn("⚠️ TenantSystem 不可用");
      alert("租客系統暫時不可用");
      return false;
    }
  }

  // 院子採集（使用 ResourceSystem）
  handleHarvestYard() {
    if (this.gameState.harvestUsed) {
      alert("今天已經採集過院子了！");
      return;
    }

    if (this.gameState.harvestCooldown > 0) {
      alert(`院子需要休息 ${this.gameState.harvestCooldown} 天才能再次採集！`);
      return;
    }

    // 計算農夫數量
    let farmerCount = 0;
    if (this.tenantSystem && this.tenantSystem.getStatus().initialized) {
      farmerCount = this.tenantSystem.getTenantCountByType("farmer");
    }

    // 使用 ResourceSystem 處理採集
    if (this.resourceSystem && this.resourceSystem.getStatus().initialized) {
      const result = this.resourceSystem.processProduction("yard_harvest", {
        farmerCount: farmerCount,
      });

      if (result.success) {
        this.gameState.harvestUsed = true;

        // 設定冷卻時間
        const timeParams = this.gameHelpers
          ? this.gameHelpers.getTimeParameters()
          : { harvestCooldownDays: 2 };
        this.gameState.harvestCooldown = timeParams.harvestCooldownDays;

        this.updateDisplay();
      } else {
        this.addLog("院子採集失敗", "danger");
      }
    } else {
      // 後備處理
      const baseAmount = 2;
      const totalAmount = baseAmount + farmerCount * 2;
      this.gameState.resources.food += totalAmount;
      this.gameState.harvestUsed = true;
      this.gameState.harvestCooldown = 2;

      this.addLog(`院子採集獲得 ${totalAmount} 食物`, "rent");
      this.updateDisplay();
    }
  }

  // 搜刮系統（完整實作）
  handleShowScavenge() {
    if (this.gameState.scavengeUsed >= this.gameState.maxScavengePerDay) {
      alert("今天的搜刮次數已用完！");
      return;
    }

    // 檢查可用租客
    const availableTenants = this.getAvailableTenantsForScavenge();

    if (availableTenants.length === 0) {
      alert("沒有可派遣的租客！");
      return;
    }

    // 顯示搜刮選單
    this.showScavengeMenu(availableTenants);
  }

  // 取得可搜刮的租客
  getAvailableTenantsForScavenge() {
    return this.gameState.rooms
      .filter(
        (room) => room.tenant && !room.tenant.infected && !room.tenant.onMission
      )
      .map((room) => room.tenant);
  }

  // 顯示搜刮選單
  showScavengeMenu(availableTenants) {
    const modal = document.getElementById("scavengeModal");
    const list = document.getElementById("availableTenants");
    const remainingEl = document.getElementById("remainingScavenges");

    if (!modal || !list || !remainingEl) {
      console.warn("⚠️ 搜刮選單 DOM 元素缺失");
      return;
    }

    remainingEl.textContent =
      this.gameState.maxScavengePerDay - this.gameState.scavengeUsed;

    list.innerHTML = availableTenants
      .map((tenant) => {
        // 計算成功率
        const successRate = this.calculateScavengeSuccessRate(tenant);
        const riskLevel =
          successRate >= 80 ? "低" : successRate >= 60 ? "中" : "高";
        const riskColor =
          successRate >= 80
            ? "#66ff66"
            : successRate >= 60
            ? "#ffcc66"
            : "#ff6666";

        return `
        <div class="applicant">
          <strong>${tenant.name}</strong> - ${
          tenant.typeName || tenant.type
        }<br>
          <small>成功率: ${successRate}% (風險: <span style="color: ${riskColor}">${riskLevel}</span>)</small><br>
          <small>個人狀況: 食物${tenant.personalResources?.food || 0} 醫療${
          tenant.personalResources?.medical || 0
        }</small><br>
          <button class="btn" onclick="window.gameApp.sendTenantOnScavenge('${
            tenant.name
          }')">
            派遣搜刮
          </button>
        </div>
      `;
      })
      .join("");

    modal.style.display = "block";
  }

  // 計算搜刮成功率
  calculateScavengeSuccessRate(tenant) {
    if (this.resourceSystem && this.resourceSystem.getStatus().initialized) {
      return this.resourceSystem.calculateScavengeSuccessRate(tenant);
    }

    // 後備計算
    const baseRates = {
      soldier: 85,
      worker: 75,
      farmer: 65,
      doctor: 50,
      elder: 40,
    };

    const tenantType = tenant.type || tenant.typeId;
    const baseRate = baseRates[tenantType] || 50;

    let modifier = 0;
    if (tenant.personalResources?.medical >= 2) modifier += 5;
    if (tenant.personalResources?.food >= 5) modifier += 5;

    return Math.max(10, Math.min(95, baseRate + modifier));
  }

  // 派遣租客搜刮
  sendTenantOnScavenge(tenantName) {
    const tenant = this.gameState.rooms
      .map((room) => room.tenant)
      .find((t) => t && t.name === tenantName);

    if (!tenant) {
      alert("找不到指定租客！");
      return;
    }

    if (this.gameState.scavengeUsed >= this.gameState.maxScavengePerDay) {
      alert("今天的搜刮次數已用完！");
      return;
    }

    // 使用 ResourceSystem 處理搜刮
    if (this.resourceSystem && this.resourceSystem.getStatus().initialized) {
      const result = this.resourceSystem.processProduction("scavenge_mission", {
        tenant: tenant,
      });

      this.handleScavengeResult(tenant, result);
    } else {
      // 後備搜刮處理
      this.handleScavengeFallback(tenant);
    }

    this.gameState.scavengeUsed++;
    this.closeModal();
    this.updateDisplay();
  }

  // 處理搜刮結果
  handleScavengeResult(tenant, result) {
    if (result.success) {
      this.addLog(`${tenant.name} 搜刮成功！`, "rent");

      // 顯示獲得的資源
      const rewardDesc = Object.keys(result.rewards)
        .map((type) => `${result.rewards[type]} ${type}`)
        .join(", ");

      if (rewardDesc) {
        this.addLog(`獲得: ${rewardDesc}`, "rent");
      }
    } else {
      this.addLog(`${tenant.name} 搜刮失敗`, "danger");

      // 處理搜刮失敗後果
      if (result.injury) {
        this.handleScavengeInjury(tenant, result.injury);
      }
    }
  }

  // 處理搜刮傷害
  handleScavengeInjury(tenant, injury) {
    switch (injury.effect) {
      case "infection_risk":
        if (Math.random() < 0.3) {
          tenant.infected = true;
          this.addLog(`${tenant.name} 可能被感染了！`, "danger");
        }
        break;
      case "resource":
        if (tenant.personalResources && tenant.personalResources.food > 0) {
          tenant.personalResources.food = Math.max(
            0,
            tenant.personalResources.food - 2
          );
          this.addLog(`${tenant.name} 損失了一些個人物品`, "danger");
        }
        break;
      case "health":
        // 健康狀態影響，可在後續版本實作
        this.addLog(`${tenant.name} 受了輕傷`, "danger");
        break;
    }
  }

  // 後備搜刮處理
  handleScavengeFallback(tenant) {
    const successRate = this.calculateScavengeSuccessRate(tenant);
    const isSuccess = Math.random() * 100 < successRate;

    if (isSuccess) {
      // 簡單的資源獎勵
      const foodGain = Math.floor(Math.random() * 5) + 3;
      const materialsGain = Math.floor(Math.random() * 3) + 1;

      this.gameState.resources.food += foodGain;
      this.gameState.resources.materials += materialsGain;

      this.addLog(
        `${tenant.name} 搜刮成功，獲得 ${foodGain} 食物、${materialsGain} 建材`,
        "rent"
      );
    } else {
      this.addLog(`${tenant.name} 搜刮失敗`, "danger");

      // 失敗可能導致受傷
      if (Math.random() < 0.3) {
        tenant.infected = Math.random() < 0.2;
        this.addLog(
          `${tenant.name} ${tenant.infected ? "被感染了" : "受了輕傷"}`,
          "danger"
        );
      }
    }
  }

  // 房間點擊處理
  handleRoomClick(roomId) {
    const room = this.gameState.rooms.find((r) => r.id === roomId);

    if (room.tenant) {
      const tenant = room.tenant;
      const satisfaction = this.gameState.tenantSatisfaction[tenant.name] || 50;

      // 使用 TenantSystem 獲取詳細資訊
      let detailInfo = "";
      if (this.tenantSystem && this.tenantSystem.getStatus().initialized) {
        const tenantState = this.tenantSystem.getTenantState(tenant.name);
        if (tenantState) {
          detailInfo = `\n住了 ${tenantState.stats.daysLived} 天`;
          if (tenantState.stats.satisfactionHistory.length > 1) {
            const trend = tenantState.stats.satisfactionHistory.slice(-2);
            const change = trend[1] - trend[0];
            detailInfo +=
              change > 0
                ? " (滿意度上升)"
                : change < 0
                ? " (滿意度下降)"
                : " (滿意度穩定)";
          }
        }
      }

      alert(
        `房間 ${roomId} - ${tenant.name}\n類型: ${
          tenant.typeName || tenant.type
        }\n房租: ${tenant.rent}/天\n滿意度: ${satisfaction}%\n狀態: ${
          tenant.infected ? "已感染" : "健康"
        }${detailInfo}`
      );
    } else {
      alert(`房間 ${roomId} - 空房\n點擊「查看訪客」來招募租客`);
    }
  }

<<<<<<< HEAD
  // 院子採集
  handleHarvestYard() {
    if (this.gameState.harvestUsed) {
      alert("今天已經採集過院子了！");
      return;
    }

    if (this.gameState.harvestCooldown > 0) {
      alert(`院子需要休息 ${this.gameState.harvestCooldown} 天才能再次採集！`);
      return;
    }

    // 使用配置驅動的參數
    const consumption = this.gameHelpers
      ? this.gameHelpers.getConsumption()
      : {
          harvestBaseAmount: 2,
          farmerHarvestBonus: 2,
        };

    const baseAmount = consumption.harvestBaseAmount;

    // 農夫加成（使用 TenantSystem）
    let farmerCount = 0;
    if (this.tenantSystem && this.tenantSystem.getStatus().initialized) {
      farmerCount = this.tenantSystem.getTenantCountByType("farmer");
    } else {
      farmerCount = this.gameState.rooms.filter(
        (room) =>
          room.tenant &&
          (room.tenant.type === DATA_TYPES.TENANT_TYPES.FARMER ||
            room.tenant.typeId === DATA_TYPES.TENANT_TYPES.FARMER) &&
          !room.tenant.infected
      ).length;
    }

    const totalAmount =
      baseAmount + farmerCount * consumption.farmerHarvestBonus;

    this.gameState.resources[DATA_TYPES.RESOURCE_TYPES.FOOD] += totalAmount;
    this.gameState.harvestUsed = true;

    // 觸發被動技能（農夫的採集加成被動技能會額外增加食物）
    this.processPassiveSkills("harvestYard", {
      baseAmount: baseAmount,
      farmerCount: farmerCount,
      totalAmount: totalAmount,
    });

    // 使用配置驅動的冷卻時間
    const timeParams = this.gameHelpers
      ? this.gameHelpers.getTimeParameters()
      : { harvestCooldownDays: 2 };
    this.gameState.harvestCooldown = timeParams.harvestCooldownDays;

    const bonusText = farmerCount > 0 ? ` (農夫加成)` : "";

    const message = MESSAGE_TEMPLATES.GAME?.RESOURCE_GAINED
      ? MESSAGE_TEMPLATES.GAME.RESOURCE_GAINED(totalAmount, `食物${bonusText}`)
      : `院子採集獲得 ${totalAmount} 食物${bonusText}`;

    this.addLog(message, "rent");
    this.updateDisplay();
  }

  // 下一天（整合 TenantSystem）
=======
  // 下一天（ResourceSystem 整合版）
>>>>>>> a4ee09b4
  handleNextDay() {
    // 基礎日期推進
    this.gameState.day++;
    this.gameState.harvestUsed = false;
    this.gameState.scavengeUsed = 0;
    this.gameState.rentCollected = false;

    // 重置臨時效果
    this.gameState.nightWatchActive = false;

    // 減少院子採集冷卻
    if (this.gameState.harvestCooldown > 0) {
      this.gameState.harvestCooldown--;
    }

    // 使用 TenantSystem 處理租客日常更新
    if (this.tenantSystem && this.tenantSystem.getStatus().initialized) {
      this.tenantSystem.updateDailyTenantStates();
    }

<<<<<<< HEAD
    // 觸發每日被動技能
    this.processPassiveSkills("day_end");

    // 房東消費食物
    this.processLandlordConsumption();
=======
    // 使用 ResourceSystem 處理消費
    this.processDailyConsumption();
>>>>>>> a4ee09b4

    this.addLog(`新的一天開始了 - 第${this.gameState.day}天`, "event");
    this.updateDisplay();
  }

  // 日常消費處理（使用 ResourceSystem）
  processDailyConsumption() {
    if (this.resourceSystem && this.resourceSystem.getStatus().initialized) {
      // 房東日常消費
      this.resourceSystem.processConsumption("landlord_daily");

      // 建築日常消費
      this.resourceSystem.processConsumption("building_daily");
    } else {
      // 後備消費處理
      this.processLandlordConsumptionFallback();
      this.processBuildingConsumptionFallback();
    }
  }

  // 後備房東消費
  processLandlordConsumptionFallback() {
    const dailyConsumption = 2;

    if (this.gameState.resources.food >= dailyConsumption) {
      this.gameState.resources.food -= dailyConsumption;
      this.gameState.landlordHunger = Math.max(
        0,
        this.gameState.landlordHunger - 1
      );
      this.addLog(`房東消耗了 ${dailyConsumption} 食物`, "event");
    } else if (this.gameState.resources.food >= 1) {
      this.gameState.resources.food -= 1;
      this.gameState.landlordHunger += 1;
      this.addLog("食物不足，房東仍感到飢餓", "danger");
    } else {
      this.gameState.landlordHunger += 2;
      this.addLog("沒有食物！房東非常飢餓", "danger");
    }
  }

  // 後備建築消費
  processBuildingConsumptionFallback() {
    const fuelConsumption = 1;

    if (this.gameState.resources.fuel >= fuelConsumption) {
      this.gameState.resources.fuel -= fuelConsumption;
      this.addLog(`房屋設施消耗了 ${fuelConsumption} 燃料`, "event");
    } else {
      this.addLog("燃料不足！房屋運作受影響", "danger");
    }
  }

  // 暫時實作的功能（將在後續對話中完善）
<<<<<<< HEAD
  handleShowScavenge() {
    alert("派遣搜刮功能將在對話3B中完善實作");
  }

  /**
   * 技能選單顯示
   */
  handleShowSkills() {
    if (!this.skillSystem?.getStatus().initialized) {
      alert("技能系統載入中，請稍候...");
      return;
    }

    const modal = document.getElementById("skillModal");
    const skillList = document.getElementById("skillList");

    const skillsByTenant = [];

    this.gameState.rooms.forEach((room) => {
      if (room.tenant && !room.tenant.infected) {
        const tenant = room.tenant;
        const tenantSkills = this.skillSystem.getAvailableSkills(tenant.name);

        if (tenantSkills.length > 0) {
          skillsByTenant.push({ tenant, skills: tenantSkills });
        }
      }
    });

    if (skillsByTenant.length === 0) {
      skillList.innerHTML = "<p>目前沒有可用的技能</p>";
    } else {
      skillList.innerHTML = skillsByTenant
        .map((tenantData) => {
          const { tenant, skills } = tenantData;
          const roomId =
            this.gameState.rooms.find((r) => r.tenant === tenant)?.id || "?";

          return `
        <div class="tenant-skill-group">
          <h4 style="color: #66ccff; margin: 15px 0 10px 0;">
            ${tenant.name} (${tenant.typeName || tenant.type}) - 房間${roomId}
          </h4>
          <div style="font-size: 11px; color: #aaa; margin-bottom: 10px;">
            個人現金: $${tenant.personalResources?.cash || 0}
          </div>
          ${skills
            .map(
              (skill) => `
            <div class="skill-actions">
              <h5 style="margin: 5px 0; color: #ffcc66;">${skill.name}</h5>
              <p style="margin: 5px 0; font-size: 12px;">${
                skill.description
              }</p>
              ${
                skill.cooldownRemaining > 0
                  ? `<p style="color: #ff9966;">冷卻中：${skill.cooldownRemaining} 天</p>`
                  : ""
              }
              ${
                !skill.canAfford
                  ? `<p style="color: #ff6666;">資源不足</p>`
                  : ""
              }
              <button class="btn ${
                skill.canAfford && skill.cooldownRemaining === 0
                  ? "success"
                  : ""
              }" 
                      onclick="window.gameApp.useSkillFromMenu('${
                        tenant.name
                      }', '${skill.id}')"
                      ${
                        !skill.canAfford || skill.cooldownRemaining > 0
                          ? "disabled"
                          : ""
                      }>
                使用技能
              </button>
            </div>
          `
            )
            .join("")}
        </div>
      `;
        })
        .join("");
    }

    modal.style.display = "block";
  }

  /**
   * 技能選單執行處理
   */
  async useSkillFromMenu(tenantName, skillId) {
    if (!this.skillSystem?.getStatus().initialized) {
      this.addLog("技能系統不可用", "danger");
      return false;
    }

    const result = await this.skillSystem.executeSkill(tenantName, skillId);

    if (result.success) {
      this.addLog(`技能執行成功`, "skill");
    } else {
      const messages = {
        tenant_not_found: "找不到指定租客",
        insufficient_resources: "資源不足",
        on_cooldown: result.message || "技能冷卻中",
        requirements_not_met: "技能使用條件不滿足",
      };
      this.addLog(messages[result.reason] || "技能執行失敗", "danger");
    }

    this.closeModal();
    this.updateDisplay();
    return result.success;
  }

  /**
   * 被動技能處理
   */
  processPassiveSkills(trigger, context = {}) {
    if (this.skillSystem?.getStatus().initialized) {
      this.skillSystem.processPassiveSkills(trigger, context);
    }
  }

  /**
   * 後備功能實作（TenantSystem 不可用時）
   */

  generateFallbackApplicants() {
    const count = Math.min(
      Math.floor(Math.random() * 3) + 1,
      UI_CONSTANTS.DISPLAY?.MAX_APPLICANTS_PER_VISIT || 3
    );

    const types = [
      { name: "醫生", type: "doctor", rent: 15 },
      { name: "工人", type: "worker", rent: 12 },
      { name: "農夫", type: "farmer", rent: 10 },
    ];

    const applicants = [];
    for (let i = 0; i < count; i++) {
      const typeTemplate = types[Math.floor(Math.random() * types.length)];
      const infected = Math.random() < 0.2;

      applicants.push({
        id: `fallback_${Date.now()}_${i}`,
        name: this.generateRandomName(),
        type: typeTemplate.type,
        typeName: typeTemplate.name,
        rent: typeTemplate.rent,
        infected: infected,
        appearance: infected ? "看起來不太對勁" : "看起來精神不錯",
        description: `${typeTemplate.name} - 尋找住所`,
        personalResources: { food: 4, materials: 2, medical: 1, cash: 15 },
      });
    }

    // 暫時儲存到 gameState（與 TenantSystem 相容）
    this.gameState.applicants = applicants;
    return applicants;
  }

  hireTenantFallback(applicantId) {
    const applicant = this.gameState.applicants.find(
      (a) => a.id === applicantId
    );
    const emptyRoom = this.gameState.rooms.find((room) => !room.tenant);

    if (!emptyRoom || !applicant) {
      alert(emptyRoom ? "找不到申請者！" : "沒有空房間！");
      return false;
    }

    emptyRoom.tenant = { ...applicant };
    this.gameState.tenantSatisfaction[applicant.name] = 50;
    this.gameState.applicants = this.gameState.applicants.filter(
      (a) => a.id !== applicantId
    );

    this.addLog(`新租客 ${applicant.name} 入住房間 ${emptyRoom.id}`, "rent");
    this.closeModal();
    this.updateDisplay();
    return true;
  }

  generateRandomName() {
    if (this.gameHelpers) {
      return this.gameHelpers.generateName("nickname");
    }

    const names = [
      "小明",
      "小華",
      "小李",
      "老王",
      "阿強",
      "小美",
      "阿珍",
      "大雄",
      "靜香",
      "胖虎",
    ];
    return names[Math.floor(Math.random() * names.length)];
  }

  getNormalAppearance() {
    if (this.gameHelpers) {
      return this.gameHelpers.getNormalAppearance();
    }

    const appearances = [
      "看起來精神狀態不錯",
      "衣著整潔，談吐得體",
      "眼神清澈，反應靈敏",
      "握手時手掌溫暖有力",
    ];
    return appearances[Math.floor(Math.random() * appearances.length)];
  }

  getInfectedAppearance() {
    if (this.gameHelpers) {
      return this.gameHelpers.getInfectedAppearance();
    }

    const appearances = [
      "眼神有點呆滯，反應遲鈍",
      "皮膚蒼白，手有輕微顫抖",
      "說話時偶爾停頓，像在想什麼",
      "有股奇怪的味道，像是腐肉",
    ];
    return appearances[Math.floor(Math.random() * appearances.length)];
=======
  handleShowSkills() {
    alert("技能系統將在後續對話中完善實作");
>>>>>>> a4ee09b4
  }

  /**
   * 工具函數
   */

  // 添加遊戲記錄
  addLog(message, type = "event") {
    const log = document.getElementById("gameLog");
    if (!log) return;

    const entry = document.createElement("div");
    entry.className = `log-entry ${type}`;
    entry.textContent = `第${this.gameState.day}天: ${message}`;
    log.appendChild(entry);

    // 限制日誌條目數量
    const maxEntries = UI_CONSTANTS.LAYOUT?.MAX_LOG_VISIBLE || 50;
    const entries = log.children;
    if (entries.length > maxEntries) {
      log.removeChild(entries[0]);
    }

    log.scrollTop = log.scrollHeight;
  }

  // 更新顯示
  updateDisplay() {
    // 更新基本狀態
    this.updateElement("day", this.gameState.day);
    this.updateElement("time", this.gameState.time === "day" ? "白天" : "夜晚");
    this.updateElement("cash", this.gameState.resources.cash);

    // 更新狀態文字
    if (this.gameHelpers) {
      const defenseStatus = this.gameHelpers.getDefenseStatus(
        this.gameState.buildingDefense
      );
      const hungerStatus = this.gameHelpers.getHungerStatus(
        this.gameState.landlordHunger
      );

      this.updateElement("buildingDefenseText", defenseStatus.text);
      this.updateElement("landlordHungerText", hungerStatus.text);

      // 設定狀態顏色
      const defenseEl = document.getElementById("buildingDefenseText");
      const hungerEl = document.getElementById("landlordHungerText");

      if (defenseEl) {
        defenseEl.style.color = defenseStatus.color;
        if (defenseStatus.critical) defenseEl.classList.add("danger-status");
      }

      if (hungerEl) {
        hungerEl.style.color = hungerStatus.color;
        if (hungerStatus.critical) hungerEl.classList.add("danger-status");
      }
    } else {
      // 後備狀態顯示
      this.updateElement(
        "buildingDefenseText",
        `防禦(${this.gameState.buildingDefense})`
      );
      this.updateElement(
        "landlordHungerText",
        `飢餓(${this.gameState.landlordHunger})`
      );
    }

    this.updateElement("scavengeCount", this.gameState.scavengeUsed);

    // 更新資源顯示
    [
      DATA_TYPES.RESOURCE_TYPES.FOOD,
      DATA_TYPES.RESOURCE_TYPES.MATERIALS,
      DATA_TYPES.RESOURCE_TYPES.MEDICAL,
      DATA_TYPES.RESOURCE_TYPES.FUEL,
    ].forEach((resource) => {
      this.updateElement(resource, this.gameState.resources[resource]);
    });

    // 更新房間顯示
    this.updateRoomDisplay();

    // 更新租客列表
    this.updateTenantList();
  }

  // 安全的元素更新
  updateElement(id, value) {
    const element = document.getElementById(id);
    if (element) {
      element.textContent = value;
    }
  }

  // 更新房間顯示
  updateRoomDisplay() {
    this.gameState.rooms.forEach((room) => {
      const roomElement = document.getElementById(`room${room.id}`);
      const infoElement = document.getElementById(`room${room.id}-info`);

      if (!roomElement || !infoElement) return;

      roomElement.className = "room";

      if (room.tenant) {
        roomElement.classList.add("occupied");
        if (room.tenant.infected) {
          roomElement.classList.add("infected");
        }

        const satisfaction =
          this.gameState.tenantSatisfaction[room.tenant.name] || 50;
        const satisfactionText =
          satisfaction >= 70 ? "😊" : satisfaction >= 40 ? "😐" : "😞";

        infoElement.innerHTML = `${room.tenant.name}<br><small>${
          room.tenant.typeName || room.tenant.type
        }</small><br><small>滿意度: ${satisfaction} ${satisfactionText}</small>`;
      } else {
        infoElement.textContent = "空房";
      }

      if (room.needsRepair) {
        roomElement.classList.add("needs-repair");
        infoElement.innerHTML +=
          '<br><small style="color:#ff6666">需要維修</small>';
      }

      if (room.reinforced) {
        roomElement.classList.add("reinforced");
        infoElement.innerHTML +=
          '<br><small style="color:#66ccff">已加固</small>';
      }
    });
  }

  // 更新租客列表
  updateTenantList() {
    const tenantList = document.getElementById("tenantList");
    if (!tenantList) return;

    const tenants = this.gameState.rooms
      .filter((room) => room.tenant)
      .map((room) => room.tenant);

    if (tenants.length === 0) {
      tenantList.innerHTML = '<div class="tenant-item">暫無租客</div>';
    } else {
      tenantList.innerHTML = tenants
        .map((tenant) => {
          const satisfaction =
            this.gameState.tenantSatisfaction[tenant.name] || 50;
          const statusText = tenant.infected
            ? '<br><small style="color:#ff6666">已感染！</small>'
            : tenant.onMission
            ? '<br><small style="color:#ffaa66">執行任務中</small>'
            : "";

          // 額外資訊
          let extraInfo = "";
          if (this.tenantSystem && this.tenantSystem.getStatus().initialized) {
            const tenantState = this.tenantSystem.getTenantState(tenant.name);
            if (tenantState && tenantState.stats) {
              extraInfo = `<br><small style="color:#aaa;">住了 ${tenantState.stats.daysLived} 天</small>`;
            }
          }

          // 個人資源顯示
          let resourceInfo = "";
          if (tenant.personalResources) {
            resourceInfo = `<br><small style="color:#cccccc;">個人: $${
              tenant.personalResources.cash || 0
            } 食物${tenant.personalResources.food || 0}</small>`;
          }

          return `<div class="tenant-item ${
            tenant.infected ? "infected" : ""
          } ${tenant.type || tenant.typeId}">
          ${tenant.name} (${tenant.typeName || tenant.type})<br>
          <small>房租: ${tenant.rent}/天</small>
          ${resourceInfo}
          <small>滿意度: ${satisfaction}%</small>
          ${extraInfo}
          ${statusText}
        </div>`;
        })
        .join("");
    }
  }

  // 關閉模態框
  closeModal() {
    document.querySelectorAll(".modal").forEach((modal) => {
      modal.style.display = "none";
    });
  }

  // 更新系統狀態顯示
  updateSystemStatus(elementId, text) {
    const element = document.getElementById(elementId);
    if (element) {
      element.textContent = text;
    }
  }

  // 取得系統狀態（整合版）
  getSystemStatus() {
    return {
      version: "2.0.0",
      architecture: "ES6 Modules - ResourceSystem + TenantSystem 整合版",
      mode: this.configLoaded ? "config-driven" : "fallback",
      initialization: this.initializationStatus,
      gameState: {
        day: this.gameState.day,
        tenants: this.gameState.rooms.filter((r) => r.tenant).length,
        resources: this.gameState.resources,
      },
      modules: {
        dataManager: !!this.dataManager,
        ruleEngine: !!this.ruleEngine,
        gameBridge: !!this.gameBridge,
        gameHelpers: !!this.gameHelpers,
        tenantSystem: this.tenantSystem ? this.tenantSystem.getStatus() : null,
        resourceSystem: this.resourceSystem
          ? this.resourceSystem.getStatus()
          : null,
      },
      config: {
        loaded: this.configLoaded,
        helpersStatus: this.gameHelpers ? this.gameHelpers.getStatus() : null,
      },
      systemHealth: this.evaluateSystemHealth(),
    };
  }

  // 評估系統健康度
  evaluateSystemHealth() {
    const issues = [];
    const successes = [];

    // 檢查核心系統
    if (this.initializationStatus.dataManager) {
      successes.push("DataManager 正常");
    } else {
      issues.push("DataManager 初始化失敗");
    }

    if (this.initializationStatus.resourceSystem) {
      successes.push("ResourceSystem 正常");
    } else {
      issues.push("ResourceSystem 初始化失敗");
    }

    if (this.initializationStatus.tenantSystem) {
      successes.push("TenantSystem 正常");
    } else {
      issues.push("TenantSystem 初始化失敗");
    }

    // 檢查配置狀態
    if (this.configLoaded) {
      successes.push("配置載入成功");
    } else {
      issues.push("配置載入失敗");
    }

    return {
      healthy: issues.length === 0,
      issues: issues,
      successes: successes,
      score: successes.length / (successes.length + issues.length),
    };
  }

  /**
   * 錯誤處理機制
   */
  createErrorHandler() {
    return {
      handleInitializationError: (error) => {
        console.error("❌ 應用程式初始化失敗:", error);

        const statusEl = document.getElementById("systemStatus");
        if (statusEl) {
          statusEl.textContent = "🔴 系統啟動失敗";
          statusEl.className = "system-status error";
        }

        this.attemptFallbackInitialization();
      },

      handleRuntimeError: (error, context) => {
        console.error(`❌ 執行時錯誤 (${context}):`, error);
        this.addLog(`系統錯誤: ${context}`, "danger");
      },
    };
  }

  /**
   * 降級啟動機制
   */
  attemptFallbackInitialization() {
    console.log("🔄 嘗試降級啟動模式...");

    try {
      this.setupUIEventListeners();
      this.addLog("系統啟動失敗，正在降級模式下運行", "danger");
      this.addLog("部分功能可能不可用", "danger");
      this.updateDisplay();
    } catch (fallbackError) {
      console.error("❌ 降級啟動也失敗:", fallbackError);
      alert("遊戲初始化失敗，請重新整理頁面或檢查瀏覽器支援度");
    }
  }
}

/**
 * 應用程式啟動
 */
document.addEventListener("DOMContentLoaded", async () => {
  console.log("🎮 DOM 載入完成，開始初始化應用程式...");

  try {
    const app = new Game();
    await app.initialize();

    // 將應用程式實例設為全域變數
    window.gameApp = app;
  } catch (error) {
    console.error("❌ 應用程式啟動失敗:", error);
    alert("遊戲啟動失敗，請檢查瀏覽器支援度或重新整理頁面");
  }
});

// 匯出主應用程式類別
export { Game };<|MERGE_RESOLUTION|>--- conflicted
+++ resolved
@@ -1,7 +1,6 @@
 /**
- * 末日房東模擬器 v2.0 - 主程式進入點（ResourceSystem + TenantSystem 整合版）
+ * 末日房東模擬器 - 主程式進入點
  * 職責：應用程式初始化、模組載入協調、全域狀態管理
- * 更新：完全整合 ResourceSystem，實作搜刮系統，移除後備邏輯
  */
 
 // 核心系統模組
@@ -11,11 +10,8 @@
 
 // 業務系統模組
 import { TenantSystem } from "./systems/TenantSystem.js";
-<<<<<<< HEAD
+import { ResourceSystem } from "./systems/ResourceSystem.js";
 import { SkillSystem } from "./systems/SkillSystem.js";
-=======
-import { ResourceSystem } from "./systems/ResourceSystem.js";
->>>>>>> a4ee09b4
 
 // 工具函數模組
 import { GameHelpers } from "./utils/helpers.js";
@@ -30,7 +26,7 @@
 } from "./utils/constants.js";
 
 /**
- * 應用程式主類（ResourceSystem + TenantSystem 整合版）
+ * 應用程式主類
  */
 class Game {
   constructor() {
@@ -46,6 +42,7 @@
     // 業務系統模組實例
     this.tenantSystem = null;
     this.resourceSystem = null;
+    this.skillSystem = null;
 
     // 配置狀態
     this.configLoaded = false;
@@ -59,6 +56,7 @@
       gameHelpers: false,
       tenantSystem: false,
       resourceSystem: false,
+      skillSystem: false,
       configApplied: false,
       complete: false,
     };
@@ -101,10 +99,10 @@
   }
 
   /**
-   * 應用程式初始化主流程（ResourceSystem 整合版）
+   * 應用程式初始化主流程
    */
   async initialize() {
-    console.log("🎮 末日房東模擬器 v2.0 啟動中...");
+    console.log("🎮 末日房東模擬器啟動中...");
 
     try {
       // 階段 1：初始化核心系統
@@ -236,7 +234,7 @@
   }
 
   /**
-   * 初始化業務系統模組（ResourceSystem 整合版）
+   * 初始化業務系統模組
    */
   async initializeBusinessModules() {
     console.log("🏢 正在初始化業務系統模組...");
@@ -249,16 +247,8 @@
         this.dataManager,
         this.gameHelpers
       );
-
       const resourceInitSuccess = await this.resourceSystem.initialize();
       this.initializationStatus.resourceSystem = resourceInitSuccess;
-
-      if (resourceInitSuccess) {
-        console.log("✅ ResourceSystem 初始化成功");
-      } else {
-        console.warn("⚠️ ResourceSystem 初始化失敗");
-        this.initializationStatus.resourceSystem = false;
-      }
 
       // 初始化租客系統
       console.log("👥 初始化 TenantSystem...");
@@ -270,8 +260,8 @@
       const tenantInitSuccess = await this.tenantSystem.initialize();
       this.initializationStatus.tenantSystem = tenantInitSuccess;
 
-<<<<<<< HEAD
       // 初始化技能系統
+      console.log("⚡ 初始化 SkillSystem...");
       this.skillSystem = new SkillSystem(
         this.gameState,
         this.dataManager,
@@ -280,6 +270,12 @@
       const skillInitSuccess = await this.skillSystem.initialize();
       this.initializationStatus.skillSystem = skillInitSuccess;
 
+      // 系統狀態報告
+      console.log(
+        resourceInitSuccess
+          ? "✅ ResourceSystem 初始化成功"
+          : "⚠️ ResourceSystem 初始化失敗"
+      );
       console.log(
         tenantInitSuccess
           ? "✅ TenantSystem 初始化成功"
@@ -290,23 +286,13 @@
           ? "✅ SkillSystem 初始化成功"
           : "⚠️ SkillSystem 初始化失敗"
       );
-    } catch (error) {
-      console.error("❌ 業務系統初始化失敗:", error);
-      this.initializationStatus.tenantSystem = false;
-      this.initializationStatus.skillSystem = false;
-=======
-      if (tenantInitSuccess) {
-        console.log("✅ TenantSystem 初始化成功");
-      } else {
-        console.warn("⚠️ TenantSystem 初始化失敗，將使用後備模式");
-      }
 
       console.log("✅ 業務系統模組初始化完成");
     } catch (error) {
       console.error("❌ 業務系統初始化失敗:", error);
       this.initializationStatus.tenantSystem = false;
       this.initializationStatus.resourceSystem = false;
->>>>>>> a4ee09b4
+      this.initializationStatus.skillSystem = false;
     }
   }
 
@@ -325,19 +311,14 @@
     // 建立租客系統事件監聽
     this.setupTenantSystemEvents();
 
-<<<<<<< HEAD
+    // 建立資源系統事件監聽
+    this.setupResourceSystemEvents();
+
     // 建立技能系統事件監聽
     this.setupSkillSystemEvents();
 
-    // 建立模組間通信機制
-    this.setupInterModuleCommunication();
-=======
-    // 建立資源系統事件監聽
-    this.setupResourceSystemEvents();
-
     // 建立系統間協作機制
     this.setupSystemCollaboration();
->>>>>>> a4ee09b4
 
     console.log("✅ 系統整合建立完成");
   }
@@ -373,7 +354,33 @@
   }
 
   /**
-<<<<<<< HEAD
+   * 設定資源系統事件監聽
+   */
+  setupResourceSystemEvents() {
+    if (!this.resourceSystem) return;
+
+    // 監聽資源更新事件
+    this.resourceSystem.on("resourceUpdated", (data) => {
+      console.log(
+        `💰 資源更新: ${data.type} ${data.amount > 0 ? "+" : ""}${data.amount}`
+      );
+      this.updateDisplay();
+    });
+
+    // 監聽資源警告事件
+    this.resourceSystem.on("resourceWarning", (data) => {
+      console.warn(`⚠️ 資源警告: ${data.message}`);
+      this.addLog(data.message, "danger");
+    });
+
+    // 監聽交易事件
+    this.resourceSystem.on("tradeCompleted", (data) => {
+      console.log(`💱 交易完成: ${data.description}`);
+      this.updateDisplay();
+    });
+  }
+
+  /**
    * 設定 SkillSystem 事件監聽
    */
   setupSkillSystemEvents() {
@@ -412,31 +419,6 @@
         });
       }
     });
-=======
-   * 設定資源系統事件監聽
-   */
-  setupResourceSystemEvents() {
-    if (!this.resourceSystem) return;
-
-    // 監聽資源更新事件
-    this.resourceSystem.on("resourceUpdated", (data) => {
-      console.log(
-        `💰 資源更新: ${data.type} ${data.amount > 0 ? "+" : ""}${data.amount}`
-      );
-      this.updateDisplay();
-    });
-
-    // 監聽資源警告事件
-    this.resourceSystem.on("resourceWarning", (data) => {
-      console.warn(`⚠️ 資源警告: ${data.message}`);
-      this.addLog(data.message, "danger");
-    });
-
-    // 監聽交易事件
-    this.resourceSystem.on("tradeCompleted", (data) => {
-      console.log(`💱 交易完成: ${data.description}`);
-      this.updateDisplay();
-    });
   }
 
   /**
@@ -446,12 +428,24 @@
     // ResourceSystem 與 TenantSystem 協作
     if (this.resourceSystem && this.tenantSystem) {
       console.log("🤝 建立 ResourceSystem ↔ TenantSystem 協作機制");
-
-      // 設定資源系統對租客系統的引用（簡化版）
       this.resourceSystem.tenantSystemRef = this.tenantSystem;
       this.tenantSystem.resourceSystemRef = this.resourceSystem;
     }
->>>>>>> a4ee09b4
+
+    // SkillSystem 與其他系統協作
+    if (this.skillSystem) {
+      if (this.tenantSystem) {
+        console.log("🤝 建立 SkillSystem ↔ TenantSystem 協作機制");
+        this.skillSystem.tenantSystemRef = this.tenantSystem;
+        this.tenantSystem.skillSystemRef = this.skillSystem;
+      }
+
+      if (this.resourceSystem) {
+        console.log("🤝 建立 SkillSystem ↔ ResourceSystem 協作機制");
+        this.skillSystem.resourceSystemRef = this.resourceSystem;
+        this.resourceSystem.skillSystemRef = this.skillSystem;
+      }
+    }
   }
 
   /**
@@ -465,7 +459,7 @@
 
     // 初始化遊戲記錄
     this.addLog(MESSAGE_TEMPLATES.SYSTEM.READY, "event");
-    this.addLog("ResourceSystem + TenantSystem 整合版已啟用", "event");
+    this.addLog("業務系統模組已啟用", "event");
 
     if (this.gameHelpers && this.gameHelpers.getStatus().configLoaded) {
       this.addLog("✅ 遊戲配置載入成功", "event");
@@ -476,14 +470,12 @@
     // 系統狀態報告
     if (this.resourceSystem && this.resourceSystem.getStatus().initialized) {
       this.addLog("✅ 資源管理系統已啟用", "event");
-    } else {
-      this.addLog("⚠️ 資源系統初始化失敗", "danger");
-    }
-
+    }
     if (this.tenantSystem && this.tenantSystem.getStatus().initialized) {
       this.addLog("✅ 租客管理系統已啟用", "event");
-    } else {
-      this.addLog("⚠️ 租客系統初始化失敗", "danger");
+    }
+    if (this.skillSystem && this.skillSystem.getStatus().initialized) {
+      this.addLog("✅ 技能管理系統已啟用", "event");
     }
 
     // 更新顯示
@@ -503,19 +495,20 @@
     if (statusEl) {
       const resourceOK = this.initializationStatus.resourceSystem;
       const tenantOK = this.initializationStatus.tenantSystem;
+      const skillOK = this.initializationStatus.skillSystem;
       const configOK = this.configLoaded;
 
-      if (configOK && resourceOK && tenantOK) {
-        statusEl.textContent = "🟢 完整模組化系統 v2.0 - 運行中";
-      } else if (configOK && (resourceOK || tenantOK)) {
-        statusEl.textContent = "🟡 部分模組化系統 v2.0 - 降級模式";
+      if (configOK && resourceOK && tenantOK && skillOK) {
+        statusEl.textContent = "🟢 完整模組化系統 - 運行中";
+      } else if (configOK && (resourceOK || tenantOK || skillOK)) {
+        statusEl.textContent = "🟡 部分模組化系統 - 降級模式";
       } else {
-        statusEl.textContent = "🟡 基礎系統 v2.0 - 後備模式";
+        statusEl.textContent = "🟡 基礎系統 - 後備模式";
       }
       statusEl.className = "system-status modular";
     }
 
-    console.log("🎯 末日房東模擬器 v2.0 啟動完成！");
+    console.log("🎯 末日房東模擬器啟動完成！");
     console.log("📊 系統狀態:", this.getSystemStatus());
   }
 
@@ -610,7 +603,7 @@
   }
 
   /**
-   * 遊戲核心功能實作（ResourceSystem 整合版）
+   * 遊戲核心功能實作（三系統整合版）
    */
 
   // 收租功能（使用 ResourceSystem）
@@ -776,7 +769,7 @@
     }
   }
 
-  // 搜刮系統（完整實作）
+  // 搜刮系統（使用 ResourceSystem）
   handleShowScavenge() {
     if (this.gameState.scavengeUsed >= this.gameState.maxScavengePerDay) {
       alert("今天的搜刮次數已用完！");
@@ -1029,167 +1022,8 @@
     }
   }
 
-<<<<<<< HEAD
-  // 院子採集
-  handleHarvestYard() {
-    if (this.gameState.harvestUsed) {
-      alert("今天已經採集過院子了！");
-      return;
-    }
-
-    if (this.gameState.harvestCooldown > 0) {
-      alert(`院子需要休息 ${this.gameState.harvestCooldown} 天才能再次採集！`);
-      return;
-    }
-
-    // 使用配置驅動的參數
-    const consumption = this.gameHelpers
-      ? this.gameHelpers.getConsumption()
-      : {
-          harvestBaseAmount: 2,
-          farmerHarvestBonus: 2,
-        };
-
-    const baseAmount = consumption.harvestBaseAmount;
-
-    // 農夫加成（使用 TenantSystem）
-    let farmerCount = 0;
-    if (this.tenantSystem && this.tenantSystem.getStatus().initialized) {
-      farmerCount = this.tenantSystem.getTenantCountByType("farmer");
-    } else {
-      farmerCount = this.gameState.rooms.filter(
-        (room) =>
-          room.tenant &&
-          (room.tenant.type === DATA_TYPES.TENANT_TYPES.FARMER ||
-            room.tenant.typeId === DATA_TYPES.TENANT_TYPES.FARMER) &&
-          !room.tenant.infected
-      ).length;
-    }
-
-    const totalAmount =
-      baseAmount + farmerCount * consumption.farmerHarvestBonus;
-
-    this.gameState.resources[DATA_TYPES.RESOURCE_TYPES.FOOD] += totalAmount;
-    this.gameState.harvestUsed = true;
-
-    // 觸發被動技能（農夫的採集加成被動技能會額外增加食物）
-    this.processPassiveSkills("harvestYard", {
-      baseAmount: baseAmount,
-      farmerCount: farmerCount,
-      totalAmount: totalAmount,
-    });
-
-    // 使用配置驅動的冷卻時間
-    const timeParams = this.gameHelpers
-      ? this.gameHelpers.getTimeParameters()
-      : { harvestCooldownDays: 2 };
-    this.gameState.harvestCooldown = timeParams.harvestCooldownDays;
-
-    const bonusText = farmerCount > 0 ? ` (農夫加成)` : "";
-
-    const message = MESSAGE_TEMPLATES.GAME?.RESOURCE_GAINED
-      ? MESSAGE_TEMPLATES.GAME.RESOURCE_GAINED(totalAmount, `食物${bonusText}`)
-      : `院子採集獲得 ${totalAmount} 食物${bonusText}`;
-
-    this.addLog(message, "rent");
-    this.updateDisplay();
-  }
-
-  // 下一天（整合 TenantSystem）
-=======
-  // 下一天（ResourceSystem 整合版）
->>>>>>> a4ee09b4
-  handleNextDay() {
-    // 基礎日期推進
-    this.gameState.day++;
-    this.gameState.harvestUsed = false;
-    this.gameState.scavengeUsed = 0;
-    this.gameState.rentCollected = false;
-
-    // 重置臨時效果
-    this.gameState.nightWatchActive = false;
-
-    // 減少院子採集冷卻
-    if (this.gameState.harvestCooldown > 0) {
-      this.gameState.harvestCooldown--;
-    }
-
-    // 使用 TenantSystem 處理租客日常更新
-    if (this.tenantSystem && this.tenantSystem.getStatus().initialized) {
-      this.tenantSystem.updateDailyTenantStates();
-    }
-
-<<<<<<< HEAD
-    // 觸發每日被動技能
-    this.processPassiveSkills("day_end");
-
-    // 房東消費食物
-    this.processLandlordConsumption();
-=======
-    // 使用 ResourceSystem 處理消費
-    this.processDailyConsumption();
->>>>>>> a4ee09b4
-
-    this.addLog(`新的一天開始了 - 第${this.gameState.day}天`, "event");
-    this.updateDisplay();
-  }
-
-  // 日常消費處理（使用 ResourceSystem）
-  processDailyConsumption() {
-    if (this.resourceSystem && this.resourceSystem.getStatus().initialized) {
-      // 房東日常消費
-      this.resourceSystem.processConsumption("landlord_daily");
-
-      // 建築日常消費
-      this.resourceSystem.processConsumption("building_daily");
-    } else {
-      // 後備消費處理
-      this.processLandlordConsumptionFallback();
-      this.processBuildingConsumptionFallback();
-    }
-  }
-
-  // 後備房東消費
-  processLandlordConsumptionFallback() {
-    const dailyConsumption = 2;
-
-    if (this.gameState.resources.food >= dailyConsumption) {
-      this.gameState.resources.food -= dailyConsumption;
-      this.gameState.landlordHunger = Math.max(
-        0,
-        this.gameState.landlordHunger - 1
-      );
-      this.addLog(`房東消耗了 ${dailyConsumption} 食物`, "event");
-    } else if (this.gameState.resources.food >= 1) {
-      this.gameState.resources.food -= 1;
-      this.gameState.landlordHunger += 1;
-      this.addLog("食物不足，房東仍感到飢餓", "danger");
-    } else {
-      this.gameState.landlordHunger += 2;
-      this.addLog("沒有食物！房東非常飢餓", "danger");
-    }
-  }
-
-  // 後備建築消費
-  processBuildingConsumptionFallback() {
-    const fuelConsumption = 1;
-
-    if (this.gameState.resources.fuel >= fuelConsumption) {
-      this.gameState.resources.fuel -= fuelConsumption;
-      this.addLog(`房屋設施消耗了 ${fuelConsumption} 燃料`, "event");
-    } else {
-      this.addLog("燃料不足！房屋運作受影響", "danger");
-    }
-  }
-
-  // 暫時實作的功能（將在後續對話中完善）
-<<<<<<< HEAD
-  handleShowScavenge() {
-    alert("派遣搜刮功能將在對話3B中完善實作");
-  }
-
-  /**
-   * 技能選單顯示
+  /**
+   * 技能選單顯示（使用 SkillSystem）
    */
   handleShowSkills() {
     if (!this.skillSystem?.getStatus().initialized) {
@@ -1313,118 +1147,83 @@
     }
   }
 
-  /**
-   * 後備功能實作（TenantSystem 不可用時）
-   */
-
-  generateFallbackApplicants() {
-    const count = Math.min(
-      Math.floor(Math.random() * 3) + 1,
-      UI_CONSTANTS.DISPLAY?.MAX_APPLICANTS_PER_VISIT || 3
-    );
-
-    const types = [
-      { name: "醫生", type: "doctor", rent: 15 },
-      { name: "工人", type: "worker", rent: 12 },
-      { name: "農夫", type: "farmer", rent: 10 },
-    ];
-
-    const applicants = [];
-    for (let i = 0; i < count; i++) {
-      const typeTemplate = types[Math.floor(Math.random() * types.length)];
-      const infected = Math.random() < 0.2;
-
-      applicants.push({
-        id: `fallback_${Date.now()}_${i}`,
-        name: this.generateRandomName(),
-        type: typeTemplate.type,
-        typeName: typeTemplate.name,
-        rent: typeTemplate.rent,
-        infected: infected,
-        appearance: infected ? "看起來不太對勁" : "看起來精神不錯",
-        description: `${typeTemplate.name} - 尋找住所`,
-        personalResources: { food: 4, materials: 2, medical: 1, cash: 15 },
-      });
-    }
-
-    // 暫時儲存到 gameState（與 TenantSystem 相容）
-    this.gameState.applicants = applicants;
-    return applicants;
-  }
-
-  hireTenantFallback(applicantId) {
-    const applicant = this.gameState.applicants.find(
-      (a) => a.id === applicantId
-    );
-    const emptyRoom = this.gameState.rooms.find((room) => !room.tenant);
-
-    if (!emptyRoom || !applicant) {
-      alert(emptyRoom ? "找不到申請者！" : "沒有空房間！");
-      return false;
-    }
-
-    emptyRoom.tenant = { ...applicant };
-    this.gameState.tenantSatisfaction[applicant.name] = 50;
-    this.gameState.applicants = this.gameState.applicants.filter(
-      (a) => a.id !== applicantId
-    );
-
-    this.addLog(`新租客 ${applicant.name} 入住房間 ${emptyRoom.id}`, "rent");
-    this.closeModal();
+  // 下一天（三系統整合版）
+  handleNextDay() {
+    // 基礎日期推進
+    this.gameState.day++;
+    this.gameState.harvestUsed = false;
+    this.gameState.scavengeUsed = 0;
+    this.gameState.rentCollected = false;
+
+    // 重置臨時效果
+    this.gameState.nightWatchActive = false;
+
+    // 減少院子採集冷卻
+    if (this.gameState.harvestCooldown > 0) {
+      this.gameState.harvestCooldown--;
+    }
+
+    // 使用 TenantSystem 處理租客日常更新
+    if (this.tenantSystem && this.tenantSystem.getStatus().initialized) {
+      this.tenantSystem.updateDailyTenantStates();
+    }
+
+    // 觸發每日被動技能
+    this.processPassiveSkills("day_end");
+
+    // 使用 ResourceSystem 處理消費
+    this.processDailyConsumption();
+
+    this.addLog(`新的一天開始了 - 第${this.gameState.day}天`, "event");
     this.updateDisplay();
-    return true;
-  }
-
-  generateRandomName() {
-    if (this.gameHelpers) {
-      return this.gameHelpers.generateName("nickname");
-    }
-
-    const names = [
-      "小明",
-      "小華",
-      "小李",
-      "老王",
-      "阿強",
-      "小美",
-      "阿珍",
-      "大雄",
-      "靜香",
-      "胖虎",
-    ];
-    return names[Math.floor(Math.random() * names.length)];
-  }
-
-  getNormalAppearance() {
-    if (this.gameHelpers) {
-      return this.gameHelpers.getNormalAppearance();
-    }
-
-    const appearances = [
-      "看起來精神狀態不錯",
-      "衣著整潔，談吐得體",
-      "眼神清澈，反應靈敏",
-      "握手時手掌溫暖有力",
-    ];
-    return appearances[Math.floor(Math.random() * appearances.length)];
-  }
-
-  getInfectedAppearance() {
-    if (this.gameHelpers) {
-      return this.gameHelpers.getInfectedAppearance();
-    }
-
-    const appearances = [
-      "眼神有點呆滯，反應遲鈍",
-      "皮膚蒼白，手有輕微顫抖",
-      "說話時偶爾停頓，像在想什麼",
-      "有股奇怪的味道，像是腐肉",
-    ];
-    return appearances[Math.floor(Math.random() * appearances.length)];
-=======
-  handleShowSkills() {
-    alert("技能系統將在後續對話中完善實作");
->>>>>>> a4ee09b4
+  }
+
+  // 日常消費處理（使用 ResourceSystem）
+  processDailyConsumption() {
+    if (this.resourceSystem && this.resourceSystem.getStatus().initialized) {
+      // 房東日常消費
+      this.resourceSystem.processConsumption("landlord_daily");
+
+      // 建築日常消費
+      this.resourceSystem.processConsumption("building_daily");
+    } else {
+      // 後備消費處理
+      this.processLandlordConsumptionFallback();
+      this.processBuildingConsumptionFallback();
+    }
+  }
+
+  // 後備房東消費
+  processLandlordConsumptionFallback() {
+    const dailyConsumption = 2;
+
+    if (this.gameState.resources.food >= dailyConsumption) {
+      this.gameState.resources.food -= dailyConsumption;
+      this.gameState.landlordHunger = Math.max(
+        0,
+        this.gameState.landlordHunger - 1
+      );
+      this.addLog(`房東消耗了 ${dailyConsumption} 食物`, "event");
+    } else if (this.gameState.resources.food >= 1) {
+      this.gameState.resources.food -= 1;
+      this.gameState.landlordHunger += 1;
+      this.addLog("食物不足，房東仍感到飢餓", "danger");
+    } else {
+      this.gameState.landlordHunger += 2;
+      this.addLog("沒有食物！房東非常飢餓", "danger");
+    }
+  }
+
+  // 後備建築消費
+  processBuildingConsumptionFallback() {
+    const fuelConsumption = 1;
+
+    if (this.gameState.resources.fuel >= fuelConsumption) {
+      this.gameState.resources.fuel -= fuelConsumption;
+      this.addLog(`房屋設施消耗了 ${fuelConsumption} 燃料`, "event");
+    } else {
+      this.addLog("燃料不足！房屋運作受影響", "danger");
+    }
   }
 
   /**
@@ -1633,11 +1432,11 @@
     }
   }
 
-  // 取得系統狀態（整合版）
+  // 取得系統狀態
   getSystemStatus() {
     return {
       version: "2.0.0",
-      architecture: "ES6 Modules - ResourceSystem + TenantSystem 整合版",
+      architecture: "ES6 Modules",
       mode: this.configLoaded ? "config-driven" : "fallback",
       initialization: this.initializationStatus,
       gameState: {
@@ -1654,6 +1453,7 @@
         resourceSystem: this.resourceSystem
           ? this.resourceSystem.getStatus()
           : null,
+        skillSystem: this.skillSystem ? this.skillSystem.getStatus() : null,
       },
       config: {
         loaded: this.configLoaded,
@@ -1685,6 +1485,12 @@
       successes.push("TenantSystem 正常");
     } else {
       issues.push("TenantSystem 初始化失敗");
+    }
+
+    if (this.initializationStatus.skillSystem) {
+      successes.push("SkillSystem 正常");
+    } else {
+      issues.push("SkillSystem 初始化失敗");
     }
 
     // 檢查配置狀態
